// Copyright 2018-2024 the Deno authors. All rights reserved. MIT license.

mod error;
mod graphs;

use std::collections::btree_map::Entry;
use std::collections::BTreeMap;
use std::collections::BTreeSet;
use std::collections::HashMap;
use std::collections::HashSet;
use std::path::PathBuf;

use serde::de::DeserializeOwned;
use serde::Deserialize;
use serde::Serialize;

mod printer;
mod transforms;

<<<<<<< HEAD
pub use error::DeserializationError;
pub use error::LockfileError;
pub use error::LockfileErrorReason;
use sha2::Digest;
use sha2::Sha256;
use thiserror::Error;
=======
pub use error::LockfileError as Error;
>>>>>>> 10b04c54

use crate::graphs::LockfilePackageGraph;

pub struct SetWorkspaceConfigOptions {
  pub config: WorkspaceConfig,
  /// Maintains deno.json dependencies and workspace config
  /// regardless of the `config` options provided.
  ///
  /// Ex. the CLI sets this to `true` when someone runs a
  /// one-off script with `--no-config`.
  pub no_config: bool,
  /// Maintains package.json dependencies regardless of the
  /// `config` options provided.
  ///
  /// Ex. the CLI sets this to `true` when someone runs a
  /// one-off script with `--no-npm`.
  pub no_npm: bool,
}

#[derive(Default, Debug, Clone, PartialEq, Eq, Serialize, Deserialize)]
pub struct WorkspaceConfig {
  #[serde(flatten)]
  pub root: WorkspaceMemberConfig,
  #[serde(default)]
  pub members: BTreeMap<String, WorkspaceMemberConfig>,
}

#[derive(Default, Debug, Clone, PartialEq, Eq, Serialize, Deserialize)]
pub struct WorkspaceMemberConfig {
  #[serde(default)]
  pub dependencies: BTreeSet<String>,
  #[serde(default)]
  pub package_json_deps: BTreeSet<String>,
}

#[derive(Debug, Clone, PartialEq, Eq)]
pub struct NpmPackageLockfileInfo {
  pub serialized_id: String,
  pub integrity: String,
  pub dependencies: Vec<NpmPackageDependencyLockfileInfo>,
}

#[derive(Debug, Clone, PartialEq, Eq)]
pub struct NpmPackageDependencyLockfileInfo {
  pub name: String,
  pub id: String,
}

<<<<<<< HEAD
fn gen_checksum(v: &[u8]) -> String {
  let mut hasher = Sha256::new();
  hasher.update(v);
  format!("{:x}", hasher.finalize())
}

#[derive(Debug, Error)]
#[error("Integrity check failed for package: \"{package_display_id}\". Unable to verify that the package
is the same as when the lockfile was generated.

Actual: {actual}
Expected: {expected}

This could be caused by:
  * the lock file may be corrupt
  * the source itself may be corrupt

Use \"--lock-write\" flag to regenerate the lockfile at \"{filename}\".",
)]
pub struct IntegrityCheckFailedError {
  pub package_display_id: String,
  pub actual: String,
  pub expected: String,
  pub filename: String,
}

#[derive(Debug, Clone, Serialize, Deserialize, Hash)]
=======
#[derive(Debug, Clone, Serialize, Deserialize, Hash, PartialEq, Eq)]
>>>>>>> 10b04c54
pub struct NpmPackageInfo {
  pub integrity: String,
  #[serde(default)]
  pub dependencies: BTreeMap<String, String>,
}

#[derive(Debug, Clone, Serialize, Deserialize, Hash)]
pub struct JsrPackageInfo {
  pub integrity: String,
  /// List of package requirements found in the dependency.
  ///
  /// This is used to tell when a package can be removed from the lockfile.
  #[serde(skip_serializing_if = "BTreeSet::is_empty")]
  #[serde(default)]
  pub dependencies: BTreeSet<String>,
}

#[derive(Clone, Debug, Default, Serialize, Deserialize, Hash)]
pub struct PackagesContent {
  /// Mapping between requests for deno specifiers and resolved packages, eg.
  /// {
  ///   "jsr:@foo/bar@^2.1": "jsr:@foo/bar@2.1.3",
  ///   "npm:@ts-morph/common@^11": "npm:@ts-morph/common@11.0.0",
  /// }
  #[serde(skip_serializing_if = "BTreeMap::is_empty")]
  #[serde(default)]
  pub specifiers: BTreeMap<String, String>,

  /// Mapping between resolved jsr specifiers and their associated info, eg.
  /// {
  ///   "@oak/oak@12.6.3": {
  ///     "dependencies": [
  ///       "jsr:@std/bytes@0.210",
  ///       // ...etc...
  ///       "npm:path-to-regexpr@^6.2"
  ///     ]
  ///   }
  /// }
  #[serde(skip_serializing_if = "BTreeMap::is_empty")]
  #[serde(default)]
  pub jsr: BTreeMap<String, JsrPackageInfo>,

  /// Mapping between resolved npm specifiers and their associated info, eg.
  /// {
  ///   "chalk@5.0.0": {
  ///     "integrity": "sha512-...",
  ///     "dependencies": {
  ///       "ansi-styles": "ansi-styles@4.1.0",
  ///     }
  ///   }
  /// }
  #[serde(skip_serializing_if = "BTreeMap::is_empty")]
  #[serde(default)]
  pub npm: BTreeMap<String, NpmPackageInfo>,
}

impl PackagesContent {
  fn is_empty(&self) -> bool {
    self.specifiers.is_empty() && self.npm.is_empty() && self.jsr.is_empty()
  }
}

#[derive(Debug, Default, Clone, Serialize, Deserialize, Hash)]
#[serde(rename_all = "camelCase")]
pub(crate) struct LockfilePackageJsonContent {
  #[serde(default)]
  #[serde(skip_serializing_if = "BTreeSet::is_empty")]
  pub dependencies: BTreeSet<String>,
}

impl LockfilePackageJsonContent {
  pub fn is_empty(&self) -> bool {
    self.dependencies.is_empty()
  }
}

#[derive(Debug, Default, Clone, Serialize, Deserialize, Hash)]
#[serde(rename_all = "camelCase")]
pub(crate) struct WorkspaceMemberConfigContent {
  #[serde(skip_serializing_if = "BTreeSet::is_empty")]
  #[serde(default)]
  pub dependencies: BTreeSet<String>,
  #[serde(skip_serializing_if = "LockfilePackageJsonContent::is_empty")]
  #[serde(default)]
  pub package_json: LockfilePackageJsonContent,
}

impl WorkspaceMemberConfigContent {
  pub fn is_empty(&self) -> bool {
    self.dependencies.is_empty() && self.package_json.is_empty()
  }

  pub fn dep_reqs(&self) -> impl Iterator<Item = &String> {
    self
      .package_json
      .dependencies
      .iter()
      .chain(self.dependencies.iter())
  }
}

#[derive(Debug, Default, Clone, Serialize, Deserialize, Hash)]
#[serde(rename_all = "camelCase")]
pub(crate) struct WorkspaceConfigContent {
  #[serde(default, flatten)]
  pub root: WorkspaceMemberConfigContent,
  #[serde(skip_serializing_if = "BTreeMap::is_empty")]
  #[serde(default)]
  pub members: BTreeMap<String, WorkspaceMemberConfigContent>,
}

impl WorkspaceConfigContent {
  pub fn is_empty(&self) -> bool {
    self.root.is_empty() && self.members.is_empty()
  }

  fn get_all_dep_reqs(&self) -> impl Iterator<Item = &String> {
    self
      .root
      .dep_reqs()
      .chain(self.members.values().flat_map(|m| m.dep_reqs()))
  }
}

#[derive(Debug, Clone, Serialize, Hash)]
#[serde(rename_all = "camelCase")]
pub struct LockfileContent {
  pub(crate) version: String,
  // order these based on auditability
  #[serde(skip_serializing_if = "PackagesContent::is_empty")]
  #[serde(default)]
  pub packages: PackagesContent,
  #[serde(skip_serializing_if = "BTreeMap::is_empty")]
  #[serde(default)]
  pub redirects: BTreeMap<String, String>,
  // todo(dsherret): in the next lockfile version we should skip
  // serializing this when it's empty
  /// Mapping between URLs and their checksums for "http:" and "https:" deps
  #[serde(default)]
  pub(crate) remote: BTreeMap<String, String>,
  #[serde(skip_serializing_if = "WorkspaceConfigContent::is_empty")]
  #[serde(default)]
  pub(crate) workspace: WorkspaceConfigContent,
}

impl LockfileContent {
  pub fn from_json(
    json: serde_json::Value,
  ) -> Result<Self, DeserializationError> {
    fn extract_nv_from_id(value: &str) -> Option<(&str, &str)> {
      if value.is_empty() {
        return None;
      }
      let at_index = value[1..].find('@').map(|i| i + 1)?;
      let name = &value[..at_index];
      let version = &value[at_index + 1..];
      Some((name, version))
    }

    #[derive(Debug, Clone, Serialize, Deserialize, Hash)]
    struct RawNpmPackageInfo {
      pub integrity: String,
      #[serde(default)]
      pub dependencies: Vec<String>,
    }

    fn deserialize_section<T: DeserializeOwned + Default>(
      json: &mut serde_json::Map<String, serde_json::Value>,
      key: &'static str,
    ) -> Result<T, DeserializationError> {
      match json.remove(key) {
        Some(value) => serde_json::from_value(value)
          .map_err(|err| DeserializationError::FailedDeserializing(key, err)),
        None => Ok(Default::default()),
      }
    }

    use serde_json::Value;

    let Value::Object(mut json) = json else {
      return Ok(Self::empty());
    };

    Ok(LockfileContent {
      version: json
        .remove("version")
        .and_then(|v| match v {
          Value::String(v) => Some(v),
          _ => None,
        })
        .unwrap_or_else(|| "3".to_string()),
      packages: {
        let raw_npm: BTreeMap<String, RawNpmPackageInfo> =
          deserialize_section(&mut json, "npm")?;

        // collect the versions
        let mut version_by_dep_name: HashMap<String, String> =
          HashMap::with_capacity(raw_npm.len());
        for id in raw_npm.keys() {
          let Some((name, version)) = extract_nv_from_id(id) else {
            return Err(DeserializationError::InvalidNpmPackageId(
              id.to_string(),
            ));
          };
          version_by_dep_name.insert(name.to_string(), version.to_string());
        }

        // now go through and create the resolved npm package information
        let mut npm: BTreeMap<String, NpmPackageInfo> = Default::default();
        for (key, value) in raw_npm {
          let mut dependencies = BTreeMap::new();
          for dep in value.dependencies {
            let (unresolved_name, version) = match extract_nv_from_id(&dep) {
              Some((name, version)) => (name, version),
              None => match version_by_dep_name.get(&dep) {
                Some(version) => (dep.as_str(), version.as_str()),
                None => return Err(DeserializationError::MissingPackage(dep)),
              },
            };
            let (key, package_name) = match unresolved_name.find('@') {
              // 0 is scoped pkg
              None | Some(0) => (unresolved_name, unresolved_name),
              Some(at_index) => {
                // ex. key@npm:package-a
                let (key, package_name) = unresolved_name.split_at(at_index);
                let package_name = match package_name.strip_prefix("npm:") {
                  Some(package_name) => package_name,
                  None => {
                    return Err(
                      DeserializationError::InvalidNpmPackageDependency(
                        dep.to_string(),
                      ),
                    );
                  }
                };
                (key, package_name)
              }
            };
            dependencies
              .insert(key.to_string(), format!("{}@{}", package_name, version));
          }
          npm.insert(
            key,
            NpmPackageInfo {
              integrity: value.integrity,
              dependencies,
            },
          );
        }

        PackagesContent {
          jsr: deserialize_section(&mut json, "jsr")?,
          specifiers: deserialize_section(&mut json, "specifiers")?,
          npm,
        }
      },
      redirects: deserialize_section(&mut json, "redirects")?,
      remote: deserialize_section(&mut json, "remote")?,
      workspace: deserialize_section(&mut json, "workspace")?,
    })
  }

  fn empty() -> Self {
    Self {
      version: "3".to_string(),
      packages: Default::default(),
      redirects: Default::default(),
      remote: BTreeMap::new(),
      workspace: Default::default(),
    }
  }

  pub fn is_empty(&self) -> bool {
    self.packages.is_empty()
      && self.redirects.is_empty()
      && self.remote.is_empty()
      && self.workspace.is_empty()
  }
}

#[derive(Debug, Clone, Hash)]
pub struct Lockfile {
  pub overwrite: bool,
  pub has_content_changed: bool,
  pub content: LockfileContent,
  pub filename: PathBuf,
}

impl Lockfile {
  pub fn new_empty(filename: PathBuf, overwrite: bool) -> Lockfile {
    Lockfile {
      overwrite,
      has_content_changed: false,
      content: LockfileContent::empty(),
      filename,
    }
  }

  /// Create a new [`Lockfile`] instance from given filename and its content.
  pub fn with_lockfile_content(
    filename: PathBuf,
    content: &str,
    overwrite: bool,
  ) -> Result<Lockfile, LockfileError> {
    fn load_content(
      content: &str,
    ) -> Result<LockfileContent, LockfileErrorReason> {
      let value: serde_json::Map<String, serde_json::Value> =
        serde_json::from_str(content)
          .map_err(|err| LockfileErrorReason::ParseError(err))?;
      let version = value.get("version").and_then(|v| v.as_str());
      let was_version_4 = version == Some("4");
      let value = match version {
        Some("4") => value,
        Some("3") => transforms::transform3_to_4(value)?,
        Some("2") => {
          transforms::transform3_to_4(transforms::transform2_to_3(value))?
        }
        None => transforms::transform3_to_4(transforms::transform2_to_3(
          transforms::transform1_to_2(value),
        ))?,
        Some(version) => {
          return Err(LockfileErrorReason::UnsupportedVersion {
            version: version.to_string(),
          });
        }
      };
      let mut content = LockfileContent::from_json(value.into())
        .map_err(|err| LockfileErrorReason::DeserializationError(err))?;

      // for now, force the version to be 3 when not 4
      if !was_version_4 {
        content.version = "3".to_string();
      }

      Ok(content)
    }

    // Writing a lock file always uses the new format.
    if overwrite {
      return Ok(Lockfile::new_empty(filename, overwrite));
    }

    if content.trim().is_empty() {
      return Err(LockfileError {
        filename: filename.display().to_string(),
        reason: LockfileErrorReason::Empty,
      });
    }

    let content = load_content(content).map_err(|reason| LockfileError {
      filename: filename.display().to_string(),
      reason,
    })?;
    Ok(Lockfile {
      overwrite,
      has_content_changed: false,
      content,
      filename,
    })
  }

  /// Force being v4 (ex. when using DENO_FUTURE).
  pub fn force_v4(&mut self) {
    if self.content.version != "4" {
      self.content.version = "4".to_string();
      self.has_content_changed = true;
    }
  }

  pub fn as_json_string(&self) -> String {
    if self.content.version == "4" {
      let mut text = String::new();
      printer::print_v4_content(&self.content, &mut text);
      text
    } else {
      let mut json_string =
        serde_json::to_string_pretty(&self.content).unwrap();
      json_string.push('\n'); // trailing newline in file
      json_string
    }
  }

  pub fn set_workspace_config(
    &mut self,
    mut options: SetWorkspaceConfigOptions,
  ) {
    fn update_workspace_member(
      has_content_changed: &mut bool,
      removed_deps: &mut HashSet<String>,
      current: &mut WorkspaceMemberConfigContent,
      new: WorkspaceMemberConfig,
    ) {
      if new.dependencies != current.dependencies {
        let old_deps =
          std::mem::replace(&mut current.dependencies, new.dependencies);

        removed_deps.extend(old_deps);

        *has_content_changed = true;
      }

      if new.package_json_deps != current.package_json.dependencies {
        // update self.content.package_json
        let old_package_json_deps = std::mem::replace(
          &mut current.package_json.dependencies,
          new.package_json_deps,
        );

        removed_deps.extend(old_package_json_deps);

        *has_content_changed = true;
      }
    }

    // if specified, don't modify the package.json dependencies
    if options.no_npm || options.no_config {
      if options.config.root.package_json_deps.is_empty() {
        options.config.root.package_json_deps = self
          .content
          .workspace
          .root
          .package_json
          .dependencies
          .clone();
      }
      for (key, value) in options.config.members.iter_mut() {
        if value.package_json_deps.is_empty() {
          value.package_json_deps = self
            .content
            .workspace
            .members
            .get(key)
            .map(|m| m.package_json.dependencies.clone())
            .unwrap_or_default();
        }
      }
    }
    if options.no_config {
      if options.config.root.dependencies.is_empty() {
        options.config.root.dependencies =
          self.content.workspace.root.dependencies.clone();
      }
      for (key, value) in options.config.members.iter_mut() {
        if value.dependencies.is_empty() {
          value.dependencies = self
            .content
            .workspace
            .members
            .get(key)
            .map(|m| m.dependencies.clone())
            .unwrap_or_default();
        }
      }
      for (key, value) in self.content.workspace.members.iter() {
        if options.config.members.get(key).is_none() {
          options.config.members.insert(
            key.clone(),
            WorkspaceMemberConfig {
              dependencies: value.dependencies.clone(),
              package_json_deps: value.package_json.dependencies.clone(),
            },
          );
        }
      }
    }

    // If the lockfile is empty, it's most likely not created yet and so
    // we don't want this information being added to the lockfile to cause
    // a lockfile to be created. If this is the case, revert the lockfile back
    // to !self.has_content_changed after populating it with this information
    let allow_content_changed =
      self.has_content_changed || !self.content.is_empty();
    let old_deps = self
      .content
      .workspace
      .get_all_dep_reqs()
      .map(|s| s.to_string())
      .collect::<HashSet<_>>();
    let mut removed_deps = HashSet::new();

    // set the root
    update_workspace_member(
      &mut self.has_content_changed,
      &mut removed_deps,
      &mut self.content.workspace.root,
      options.config.root,
    );

    // now go through the workspaces
    let mut unhandled_members = self
      .content
      .workspace
      .members
      .keys()
      .cloned()
      .collect::<HashSet<_>>();
    for (member_name, new_member) in options.config.members {
      unhandled_members.remove(&member_name);
      let current_member = self
        .content
        .workspace
        .members
        .entry(member_name)
        .or_default();
      update_workspace_member(
        &mut self.has_content_changed,
        &mut removed_deps,
        current_member,
        new_member,
      );
    }

    for member in unhandled_members {
      if let Some(member) = self.content.workspace.members.remove(&member) {
        removed_deps.extend(member.dep_reqs().cloned());
        self.has_content_changed = true;
      }
    }

    // update the removed deps to keep what's still found in the workspace
    for dep in self.content.workspace.get_all_dep_reqs() {
      removed_deps.remove(dep);
    }

    if !removed_deps.is_empty() {
      let packages = std::mem::take(&mut self.content.packages);
      let remotes = std::mem::take(&mut self.content.remote);

      // create the graph
      let mut graph = LockfilePackageGraph::from_lockfile(
        packages,
        remotes,
        old_deps.iter().map(|dep| dep.as_str()),
      );

      // remove the packages
      graph.remove_root_packages(removed_deps.into_iter());

      // now populate the graph back into the packages
      graph.populate_packages(
        &mut self.content.packages,
        &mut self.content.remote,
      );
    }

    if !allow_content_changed {
      // revert it back so this change doesn't by itself cause
      // a lockfile to be created.
      self.has_content_changed = false;
    }
  }

  /// Gets the bytes that should be written to the disk.
  ///
  /// Ideally when the caller should use an "atomic write"
  /// when writing this—write to a temporary file beside the
  /// lockfile, then rename to overwrite. This will make the
  /// lockfile more resilient when multiple processes are
  /// writing to it.
  pub fn resolve_write_bytes(&mut self) -> Option<Vec<u8>> {
    if !self.has_content_changed && !self.overwrite {
      return None;
    }

    self.has_content_changed = false;
    Some(self.as_json_string().into_bytes())
  }

<<<<<<< HEAD
  // TODO(bartlomieju): this function should return an error instead of a bool,
  // but it requires changes to `deno_graph`'s `Locker`.
  pub fn check_or_insert_remote(
    &mut self,
    specifier: &str,
    code: &str,
  ) -> bool {
    if !(specifier.starts_with("http:") || specifier.starts_with("https:")) {
      return true;
    }
    if self.overwrite {
      // In case --lock-write is specified check always passes
      self.insert(specifier, code);
      true
    } else {
      self.check_or_insert(specifier, code)
    }
  }

  pub fn check_or_insert_npm_package(
    &mut self,
    package_info: NpmPackageLockfileInfo,
  ) -> Result<(), IntegrityCheckFailedError> {
    if self.overwrite {
      // In case --lock-write is specified check always passes
      self.insert_npm_package(package_info);
      Ok(())
    } else {
      self.check_or_insert_npm(package_info)
    }
  }

  /// Checks the given module is included, if so verify the checksum. If module
  /// is not included, insert it.
  fn check_or_insert(&mut self, specifier: &str, code: &str) -> bool {
    if let Some(lockfile_checksum) = self.content.remote.get(specifier) {
      let compiled_checksum = gen_checksum(code.as_bytes());
      lockfile_checksum == &compiled_checksum
    } else {
      self.insert(specifier, code);
      true
    }
  }

  fn insert(&mut self, specifier: &str, code: &str) {
    let checksum = gen_checksum(code.as_bytes());
    self.content.remote.insert(specifier.to_string(), checksum);
    self.has_content_changed = true;
  }

  fn check_or_insert_npm(
    &mut self,
    package: NpmPackageLockfileInfo,
  ) -> Result<(), IntegrityCheckFailedError> {
    if let Some(package_info) =
      self.content.packages.npm.get(&package.serialized_id)
    {
      let actual = package_info.integrity.as_str();
      let expected = &package.integrity;
      if actual != expected {
        return Err(IntegrityCheckFailedError {
          package_display_id: package.display_id,
          filename: self.filename.display().to_string(),
          actual: actual.to_string(),
          expected: expected.to_string(),
        });
=======
  pub fn remote(&self) -> &BTreeMap<String, String> {
    &self.content.remote
  }

  /// Inserts a remote specifier into the lockfile replacing the existing package if it exists.
  ///
  /// WARNING: It is up to the caller to ensure checksums of remote modules are
  /// valid before it is inserted here.
  pub fn insert_remote(&mut self, specifier: String, hash: String) {
    let entry = self.content.remote.entry(specifier);
    match entry {
      Entry::Vacant(entry) => {
        entry.insert(hash);
        self.has_content_changed = true;
      }
      Entry::Occupied(mut entry) => {
        if entry.get() != &hash {
          entry.insert(hash);
          self.has_content_changed = true;
        }
>>>>>>> 10b04c54
      }
    }
  }

  /// Inserts an npm package into the lockfile replacing the existing package if it exists.
  ///
  /// WARNING: It is up to the caller to ensure checksums of packages are
  /// valid before it is inserted here.
  pub fn insert_npm_package(&mut self, package_info: NpmPackageLockfileInfo) {
    let dependencies = package_info
      .dependencies
      .into_iter()
      .map(|dep| (dep.name, dep.id))
      .collect::<BTreeMap<String, String>>();

    let entry = self.content.packages.npm.entry(package_info.serialized_id);
    let package_info = NpmPackageInfo {
      integrity: package_info.integrity,
      dependencies,
    };
    match entry {
      Entry::Vacant(entry) => {
        entry.insert(package_info);
        self.has_content_changed = true;
      }
      Entry::Occupied(mut entry) => {
        if *entry.get() != package_info {
          entry.insert(package_info);
          self.has_content_changed = true;
        }
      }
    }
  }

  /// Inserts a package specifier into the lockfile.
  pub fn insert_package_specifier(
    &mut self,
    serialized_package_req: String,
    serialized_package_id: String,
  ) {
    let entry = self
      .content
      .packages
      .specifiers
      .entry(serialized_package_req);
    match entry {
      Entry::Vacant(entry) => {
        entry.insert(serialized_package_id);
        self.has_content_changed = true;
      }
      Entry::Occupied(mut entry) => {
        if *entry.get() != serialized_package_id {
          entry.insert(serialized_package_id);
          self.has_content_changed = true;
        }
      }
    }
  }

  /// Inserts a JSR package into the lockfile replacing the existing package's integrity
  /// if they differ.
  ///
  /// WARNING: It is up to the caller to ensure checksums of packages are
  /// valid before it is inserted here.
  pub fn insert_package(&mut self, name: String, integrity: String) {
    let entry = self.content.packages.jsr.entry(name);
    match entry {
      Entry::Vacant(entry) => {
        entry.insert(JsrPackageInfo {
          integrity,
          dependencies: Default::default(),
        });
        self.has_content_changed = true;
      }
      Entry::Occupied(mut entry) => {
        if *entry.get().integrity != integrity {
          entry.get_mut().integrity = integrity;
          self.has_content_changed = true;
        }
      }
    }
  }

  /// Adds package dependencies of a JSR package. This is only used to track
  /// when packages can be removed from the lockfile.
  pub fn add_package_deps(
    &mut self,
    name: &str,
    deps: impl Iterator<Item = String>,
  ) {
    if let Some(pkg) = self.content.packages.jsr.get_mut(name) {
      let start_count = pkg.dependencies.len();
      pkg.dependencies.extend(deps);
      let end_count = pkg.dependencies.len();
      if start_count != end_count {
        self.has_content_changed = true;
      }
    }
  }

  pub fn insert_redirect(&mut self, from: String, to: String) {
    if from.starts_with("jsr:") {
      return;
    }

    let entry = self.content.redirects.entry(from);
    match entry {
      Entry::Vacant(entry) => {
        entry.insert(to);
        self.has_content_changed = true;
      }
      Entry::Occupied(mut entry) => {
        if *entry.get() != to {
          entry.insert(to);
          self.has_content_changed = true;
        }
      }
    }
  }
}

#[cfg(test)]
mod tests {
  use super::*;
  use pretty_assertions::assert_eq;

  const LOCKFILE_JSON: &str = r#"
{
  "version": "3",
  "packages": {
    "specifiers": {},
    "npm": {
      "nanoid@3.3.4": {
        "integrity": "sha512-MqBkQh/OHTS2egovRtLk45wEyNXwF+cokD+1YPf9u5VfJiRdAiRwB2froX5Co9Rh20xs4siNPm8naNotSD6RBw==",
        "dependencies": {}
      },
      "picocolors@1.0.0": {
        "integrity": "sha512-foobar",
        "dependencies": {}
      }
    }
  },
  "remote": {
    "https://deno.land/std@0.71.0/textproto/mod.ts": "3118d7a42c03c242c5a49c2ad91c8396110e14acca1324e7aaefd31a999b71a4",
    "https://deno.land/std@0.71.0/async/delay.ts": "35957d585a6e3dd87706858fb1d6b551cb278271b03f52c5a2cb70e65e00c26a"
  }
}"#;

  fn setup(overwrite: bool) -> Result<Lockfile, LockfileError> {
    let file_path =
      std::env::current_dir().unwrap().join("valid_lockfile.json");
    Lockfile::with_lockfile_content(file_path, LOCKFILE_JSON, overwrite)
  }

  #[test]
  fn future_version_unsupported() {
    let file_path = PathBuf::from("lockfile.json");
    assert_eq!(
      Lockfile::with_lockfile_content(
        file_path,
        "{ \"version\": \"2000\" }",
        false
      )
      .err()
      .unwrap().to_string(),
      "Unsupported lockfile version '2000'. Try upgrading Deno or recreating the lockfile at 'lockfile.json'.".to_string()
    );
  }

  #[test]
  fn new_valid_lockfile() {
    let lockfile = setup(false).unwrap();

    let remote = lockfile.content.remote;
    let keys: Vec<String> = remote.keys().cloned().collect();
    let expected_keys = vec![
      String::from("https://deno.land/std@0.71.0/async/delay.ts"),
      String::from("https://deno.land/std@0.71.0/textproto/mod.ts"),
    ];

    assert_eq!(keys.len(), 2);
    assert_eq!(keys, expected_keys);
  }

  #[test]
  fn with_lockfile_content_for_valid_lockfile() {
    let file_path = PathBuf::from("/foo");
    let result =
      Lockfile::with_lockfile_content(file_path, LOCKFILE_JSON, false).unwrap();

    let remote = result.content.remote;
    let keys: Vec<String> = remote.keys().cloned().collect();
    let expected_keys = vec![
      String::from("https://deno.land/std@0.71.0/async/delay.ts"),
      String::from("https://deno.land/std@0.71.0/textproto/mod.ts"),
    ];

    assert_eq!(keys.len(), 2);
    assert_eq!(keys, expected_keys);
  }

  #[test]
  fn new_lockfile_from_file_and_insert() {
    let mut lockfile = setup(false).unwrap();

    lockfile.insert_remote(
      "https://deno.land/std@0.71.0/io/util.ts".to_string(),
      "checksum-1".to_string(),
    );

    let remote = lockfile.content.remote;
    let keys: Vec<String> = remote.keys().cloned().collect();
    let expected_keys = vec![
      String::from("https://deno.land/std@0.71.0/async/delay.ts"),
      String::from("https://deno.land/std@0.71.0/io/util.ts"),
      String::from("https://deno.land/std@0.71.0/textproto/mod.ts"),
    ];
    assert_eq!(keys.len(), 3);
    assert_eq!(keys, expected_keys);
  }

  #[test]
  fn new_lockfile_and_write() {
    let mut lockfile = setup(true).unwrap();

    // true since overwrite was true
    assert!(lockfile.resolve_write_bytes().is_some());

    lockfile.insert_remote(
      "https://deno.land/std@0.71.0/textproto/mod.ts".to_string(),
      "checksum-1".to_string(),
    );
    lockfile.insert_remote(
      "https://deno.land/std@0.71.0/io/util.ts".to_string(),
      "checksum-2".to_string(),
    );
    lockfile.insert_remote(
      "https://deno.land/std@0.71.0/async/delay.ts".to_string(),
      "checksum-3".to_string(),
    );

    let bytes = lockfile.resolve_write_bytes().unwrap();
    let contents_json =
      serde_json::from_slice::<serde_json::Value>(&bytes).unwrap();
    let object = contents_json["remote"].as_object().unwrap();

    assert_eq!(
      object
        .get("https://deno.land/std@0.71.0/textproto/mod.ts")
        .and_then(|v| v.as_str()),
      Some("checksum-1")
    );

    // confirm that keys are sorted alphabetically
    let mut keys = object.keys().map(|k| k.as_str());
    assert_eq!(
      keys.next(),
      Some("https://deno.land/std@0.71.0/async/delay.ts")
    );
    assert_eq!(keys.next(), Some("https://deno.land/std@0.71.0/io/util.ts"));
    assert_eq!(
      keys.next(),
      Some("https://deno.land/std@0.71.0/textproto/mod.ts")
    );
    assert!(keys.next().is_none());
  }

  #[test]
  fn check_or_insert_lockfile() {
    let mut lockfile = setup(false).unwrap();

    // none since overwrite was false and there's no changes
    assert!(lockfile.resolve_write_bytes().is_none());

    lockfile.insert_remote(
      "https://deno.land/std@0.71.0/textproto/mod.ts".to_string(),
      "checksum-1".to_string(),
    );
    assert!(lockfile.has_content_changed);

    lockfile.has_content_changed = false;
    lockfile.insert_remote(
      "https://deno.land/std@0.71.0/textproto/mod.ts".to_string(),
      "checksum-1".to_string(),
    );
    assert!(!lockfile.has_content_changed);

    lockfile.insert_remote(
      "https://deno.land/std@0.71.0/textproto/mod.ts".to_string(),
      "checksum-new".to_string(),
    );
    assert!(lockfile.has_content_changed);
    lockfile.has_content_changed = false;

    // Not present in lockfile yet, should be inserted and check passed.
    lockfile.insert_remote(
      "https://deno.land/std@0.71.0/http/file_server.ts".to_string(),
      "checksum-1".to_string(),
    );
    assert!(lockfile.has_content_changed);

    // true since there were changes
    assert!(lockfile.resolve_write_bytes().is_some());
  }

  #[test]
  fn check_or_insert_lockfile_npm() {
    let mut lockfile = setup(false).unwrap();

    // already in lockfile
    let npm_package = NpmPackageLockfileInfo {
      serialized_id: "nanoid@3.3.4".to_string(),
      integrity: "sha512-MqBkQh/OHTS2egovRtLk45wEyNXwF+cokD+1YPf9u5VfJiRdAiRwB2froX5Co9Rh20xs4siNPm8naNotSD6RBw==".to_string(),
      dependencies: vec![],
    };
    lockfile.insert_npm_package(npm_package);
    assert!(!lockfile.has_content_changed);

    // insert package that exists already, but has slightly different properties
    let npm_package = NpmPackageLockfileInfo {
      serialized_id: "picocolors@1.0.0".to_string(),
      integrity: "sha512-1fygroTLlHu66zi26VoTDv8yRgm0Fccecssto+MhsZ0D/DGW2sm8E8AjW7NU5VVTRt5GxbeZ5qBuJr+HyLYkjQ==".to_string(),
      dependencies: vec![],
    };
    lockfile.insert_npm_package(npm_package);
    assert!(lockfile.has_content_changed);

    lockfile.has_content_changed = false;
    let npm_package = NpmPackageLockfileInfo {
      serialized_id: "source-map-js@1.0.2".to_string(),
      integrity: "sha512-R0XvVJ9WusLiqTCEiGCmICCMplcCkIwwR11mOSD9CR5u+IXYdiseeEuXCVAjS54zqwkLcPNnmU4OeJ6tUrWhDw==".to_string(),
      dependencies: vec![],
    };
    // Not present in lockfile yet, should be inserted
    lockfile.insert_npm_package(npm_package.clone());
    assert!(lockfile.has_content_changed);
    lockfile.has_content_changed = false;

    // this one should not say the lockfile has changed because it's the same
    lockfile.insert_npm_package(npm_package);
    assert!(!lockfile.has_content_changed);

    let npm_package = NpmPackageLockfileInfo {
      serialized_id: "source-map-js@1.0.2".to_string(),
      integrity: "sha512-foobar".to_string(),
      dependencies: vec![],
    };
    // Now present in lockfile, should be changed due to different integrity
    lockfile.insert_npm_package(npm_package);
    assert!(lockfile.has_content_changed);
  }

  #[test]
  fn lockfile_with_redirects() {
    let mut lockfile = Lockfile::with_lockfile_content(
      PathBuf::from("/foo/deno.lock"),
      r#"{
  "version": "3",
  "redirects": {
    "https://deno.land/x/std/mod.ts": "https://deno.land/std@0.190.0/mod.ts"
  },
  "remote": {}
}"#,
      false,
    )
    .unwrap();
    lockfile.content.redirects.insert(
      "https://deno.land/x/other/mod.ts".to_string(),
      "https://deno.land/x/other@0.1.0/mod.ts".to_string(),
    );
    assert_eq!(
      lockfile.as_json_string(),
      r#"{
  "version": "3",
  "redirects": {
    "https://deno.land/x/other/mod.ts": "https://deno.land/x/other@0.1.0/mod.ts",
    "https://deno.land/x/std/mod.ts": "https://deno.land/std@0.190.0/mod.ts"
  },
  "remote": {}
}
"#,
    );
  }

  #[test]
  fn test_insert_redirect() {
    let mut lockfile = Lockfile::with_lockfile_content(
      PathBuf::from("/foo/deno.lock"),
      r#"{
  "version": "3",
  "redirects": {
    "https://deno.land/x/std/mod.ts": "https://deno.land/std@0.190.0/mod.ts"
  },
  "remote": {}
}"#,
      false,
    )
    .unwrap();
    lockfile.insert_redirect(
      "https://deno.land/x/std/mod.ts".to_string(),
      "https://deno.land/std@0.190.0/mod.ts".to_string(),
    );
    assert!(!lockfile.has_content_changed);
    lockfile.insert_redirect(
      "https://deno.land/x/std/mod.ts".to_string(),
      "https://deno.land/std@0.190.1/mod.ts".to_string(),
    );
    assert!(lockfile.has_content_changed);
    lockfile.insert_redirect(
      "https://deno.land/x/std/other.ts".to_string(),
      "https://deno.land/std@0.190.1/other.ts".to_string(),
    );
    assert_eq!(
      lockfile.as_json_string(),
      r#"{
  "version": "3",
  "redirects": {
    "https://deno.land/x/std/mod.ts": "https://deno.land/std@0.190.1/mod.ts",
    "https://deno.land/x/std/other.ts": "https://deno.land/std@0.190.1/other.ts"
  },
  "remote": {}
}
"#,
    );
  }

  #[test]
  fn test_insert_jsr() {
    let mut lockfile = Lockfile::with_lockfile_content(
      PathBuf::from("/foo/deno.lock"),
      r#"{
  "version": "3",
  "packages": {
    "specifiers": {
      "jsr:path": "jsr:@std/path@0.75.0"
    }
  },
  "remote": {}
}"#,
      false,
    )
    .unwrap();
    lockfile.insert_package_specifier(
      "jsr:path".to_string(),
      "jsr:@std/path@0.75.0".to_string(),
    );
    assert!(!lockfile.has_content_changed);
    lockfile.insert_package_specifier(
      "jsr:path".to_string(),
      "jsr:@std/path@0.75.1".to_string(),
    );
    assert!(lockfile.has_content_changed);
    lockfile.insert_package_specifier(
      "jsr:@foo/bar@^2".to_string(),
      "jsr:@foo/bar@2.1.2".to_string(),
    );
    assert_eq!(
      lockfile.as_json_string(),
      r#"{
  "version": "3",
  "packages": {
    "specifiers": {
      "jsr:@foo/bar@^2": "jsr:@foo/bar@2.1.2",
      "jsr:path": "jsr:@std/path@0.75.1"
    }
  },
  "remote": {}
}
"#,
    );
  }

  #[test]
  fn read_version_1() {
    let content: &str = r#"{
      "https://deno.land/std@0.71.0/textproto/mod.ts": "3118d7a42c03c242c5a49c2ad91c8396110e14acca1324e7aaefd31a999b71a4",
      "https://deno.land/std@0.71.0/async/delay.ts": "35957d585a6e3dd87706858fb1d6b551cb278271b03f52c5a2cb70e65e00c26a"
    }"#;
    let file_path = PathBuf::from("lockfile.json");
    let lockfile =
      Lockfile::with_lockfile_content(file_path, content, false).unwrap();
    assert_eq!(lockfile.content.version, "3");
    assert_eq!(lockfile.content.remote.len(), 2);
  }

  #[test]
  fn read_version_2() {
    let content: &str = r#"{
      "version": "2",
      "remote": {
        "https://deno.land/std@0.71.0/textproto/mod.ts": "3118d7a42c03c242c5a49c2ad91c8396110e14acca1324e7aaefd31a999b71a4",
        "https://deno.land/std@0.71.0/async/delay.ts": "35957d585a6e3dd87706858fb1d6b551cb278271b03f52c5a2cb70e65e00c26a"
      },
      "npm": {
        "specifiers": {
          "nanoid": "nanoid@3.3.4"
        },
        "packages": {
          "nanoid@3.3.4": {
            "integrity": "sha512-MqBkQh/OHTS2egovRtLk45wEyNXwF+cokD+1YPf9u5VfJiRdAiRwB2froX5Co9Rh20xs4siNPm8naNotSD6RBw==",
            "dependencies": {}
          },
          "picocolors@1.0.0": {
            "integrity": "sha512-foobar",
            "dependencies": {}
          }
        }
      }
    }"#;
    let file_path = PathBuf::from("lockfile.json");
    let lockfile =
      Lockfile::with_lockfile_content(file_path, content, false).unwrap();
    assert_eq!(lockfile.content.version, "3");
    assert_eq!(lockfile.content.packages.npm.len(), 2);
    assert_eq!(
      lockfile.content.packages.specifiers,
      BTreeMap::from([(
        "npm:nanoid".to_string(),
        "npm:nanoid@3.3.4".to_string()
      )])
    );
    assert_eq!(lockfile.content.remote.len(), 2);
  }

  #[test]
  fn insert_package_deps_changes_empty_insert() {
    let content: &str = r#"{
      "version": "2",
      "remote": {}
    }"#;
    let file_path = PathBuf::from("lockfile.json");
    let mut lockfile =
      Lockfile::with_lockfile_content(file_path, content, false).unwrap();

    assert!(!lockfile.has_content_changed);
    lockfile.insert_package("dep".to_string(), "integrity".to_string());
    // has changed even though it was empty
    assert!(lockfile.has_content_changed);

    // now try inserting the same package
    lockfile.has_content_changed = false;
    lockfile.insert_package("dep".to_string(), "integrity".to_string());
    assert!(!lockfile.has_content_changed);

    // now with new deps
    lockfile.add_package_deps("dep", vec!["dep2".to_string()].into_iter());
    assert!(lockfile.has_content_changed);
  }

  #[test]
  fn empty_lockfile_nicer_error() {
    let content: &str = r#"  "#;
    let file_path = PathBuf::from("lockfile.json");
    let err = Lockfile::with_lockfile_content(file_path, content, false)
      .err()
      .unwrap();
    assert_eq!(
      err.to_string(),
      "Unable to read lockfile. Lockfile was empty at 'lockfile.json'."
    );
  }
}<|MERGE_RESOLUTION|>--- conflicted
+++ resolved
@@ -17,16 +17,9 @@
 mod printer;
 mod transforms;
 
-<<<<<<< HEAD
 pub use error::DeserializationError;
 pub use error::LockfileError;
 pub use error::LockfileErrorReason;
-use sha2::Digest;
-use sha2::Sha256;
-use thiserror::Error;
-=======
-pub use error::LockfileError as Error;
->>>>>>> 10b04c54
 
 use crate::graphs::LockfilePackageGraph;
 
@@ -75,37 +68,7 @@
   pub id: String,
 }
 
-<<<<<<< HEAD
-fn gen_checksum(v: &[u8]) -> String {
-  let mut hasher = Sha256::new();
-  hasher.update(v);
-  format!("{:x}", hasher.finalize())
-}
-
-#[derive(Debug, Error)]
-#[error("Integrity check failed for package: \"{package_display_id}\". Unable to verify that the package
-is the same as when the lockfile was generated.
-
-Actual: {actual}
-Expected: {expected}
-
-This could be caused by:
-  * the lock file may be corrupt
-  * the source itself may be corrupt
-
-Use \"--lock-write\" flag to regenerate the lockfile at \"{filename}\".",
-)]
-pub struct IntegrityCheckFailedError {
-  pub package_display_id: String,
-  pub actual: String,
-  pub expected: String,
-  pub filename: String,
-}
-
-#[derive(Debug, Clone, Serialize, Deserialize, Hash)]
-=======
 #[derive(Debug, Clone, Serialize, Deserialize, Hash, PartialEq, Eq)]
->>>>>>> 10b04c54
 pub struct NpmPackageInfo {
   pub integrity: String,
   #[serde(default)]
@@ -675,74 +638,6 @@
     Some(self.as_json_string().into_bytes())
   }
 
-<<<<<<< HEAD
-  // TODO(bartlomieju): this function should return an error instead of a bool,
-  // but it requires changes to `deno_graph`'s `Locker`.
-  pub fn check_or_insert_remote(
-    &mut self,
-    specifier: &str,
-    code: &str,
-  ) -> bool {
-    if !(specifier.starts_with("http:") || specifier.starts_with("https:")) {
-      return true;
-    }
-    if self.overwrite {
-      // In case --lock-write is specified check always passes
-      self.insert(specifier, code);
-      true
-    } else {
-      self.check_or_insert(specifier, code)
-    }
-  }
-
-  pub fn check_or_insert_npm_package(
-    &mut self,
-    package_info: NpmPackageLockfileInfo,
-  ) -> Result<(), IntegrityCheckFailedError> {
-    if self.overwrite {
-      // In case --lock-write is specified check always passes
-      self.insert_npm_package(package_info);
-      Ok(())
-    } else {
-      self.check_or_insert_npm(package_info)
-    }
-  }
-
-  /// Checks the given module is included, if so verify the checksum. If module
-  /// is not included, insert it.
-  fn check_or_insert(&mut self, specifier: &str, code: &str) -> bool {
-    if let Some(lockfile_checksum) = self.content.remote.get(specifier) {
-      let compiled_checksum = gen_checksum(code.as_bytes());
-      lockfile_checksum == &compiled_checksum
-    } else {
-      self.insert(specifier, code);
-      true
-    }
-  }
-
-  fn insert(&mut self, specifier: &str, code: &str) {
-    let checksum = gen_checksum(code.as_bytes());
-    self.content.remote.insert(specifier.to_string(), checksum);
-    self.has_content_changed = true;
-  }
-
-  fn check_or_insert_npm(
-    &mut self,
-    package: NpmPackageLockfileInfo,
-  ) -> Result<(), IntegrityCheckFailedError> {
-    if let Some(package_info) =
-      self.content.packages.npm.get(&package.serialized_id)
-    {
-      let actual = package_info.integrity.as_str();
-      let expected = &package.integrity;
-      if actual != expected {
-        return Err(IntegrityCheckFailedError {
-          package_display_id: package.display_id,
-          filename: self.filename.display().to_string(),
-          actual: actual.to_string(),
-          expected: expected.to_string(),
-        });
-=======
   pub fn remote(&self) -> &BTreeMap<String, String> {
     &self.content.remote
   }
@@ -763,7 +658,6 @@
           entry.insert(hash);
           self.has_content_changed = true;
         }
->>>>>>> 10b04c54
       }
     }
   }
